--- conflicted
+++ resolved
@@ -180,7 +180,6 @@
 ]
 
 # # Run Async
-<<<<<<< HEAD
 #evaluate(
 #    goldens=goldens * 40,
 #    observed_callback=meta_agent,
@@ -188,8 +187,7 @@
 #    cache_config=CacheConfig(write_cache=False),
 #    # display_config=DisplayConfig(show_indicator=False),
 #)
-=======
->>>>>>> 50749508
+
 # evaluate(
 #     goldens=goldens,
 #     observed_callback=meta_agent,
