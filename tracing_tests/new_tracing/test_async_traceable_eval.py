from time import perf_counter
from asyncio import sleep
import random

from deepeval.metrics import (
    AnswerRelevancyMetric,
    BiasMetric,
    FaithfulnessMetric,
    TaskCompletionMetric,
)
from deepeval.tracing import (
    update_current_span,
    observe,
    RetrieverAttributes,
    LlmAttributes,
)
from deepeval.test_case import LLMTestCase, LLMTestCaseParams
from deepeval.metrics.dag import (
    DeepAcyclicGraph,
    TaskNode,
    BinaryJudgementNode,
    NonBinaryJudgementNode,
    VerdictNode,
)
from deepeval.metrics import DAGMetric, GEval
from deepeval import assert_test
from deepeval.evaluate.configs import AsyncConfig, CacheConfig, DisplayConfig

geval_metric = GEval(
    name="Persuasiveness",
    criteria="Determine how persuasive the `actual output` is to getting a user booking in a call.",
    evaluation_params=[LLMTestCaseParams.ACTUAL_OUTPUT],
)

conciseness_node = BinaryJudgementNode(
    criteria="Does the actual output contain less than or equal to 4 sentences?",
    children=[
        VerdictNode(verdict=False, score=0),
        VerdictNode(verdict=True, child=geval_metric),
    ],
)

# create the DAG
dag = DeepAcyclicGraph(root_nodes=[conciseness_node])
metric = DAGMetric(dag=dag, name="DAG")


#######################################################
## Example ############################################
#######################################################


@observe(type="llm", model="gpt-4o", metrics=[TaskCompletionMetric()])
async def generate_text(prompt: str):
    generated_text = f"Generated text for: {prompt}"
    attributes = LlmAttributes(
        input=prompt,
        output=generated_text,
        input_token_count=len(prompt.split()),
        output_token_count=len(generated_text.split()),
    )
    update_current_span(attributes=attributes)
    await sleep(random.uniform(1, 3))
    return generated_text


# Example of a retrieval node with embedded embedder
@observe(type="retriever", embedder="text-embedding-ada-002", metrics=[TaskCompletionMetric()])
async def retrieve_documents(query: str, top_k: int = 3):
    documents = [
        f"Document 1 about {query}",
        f"Document 2 about {query}",
        f"Document 3 about {query}",
    ]
    update_current_span(
        attributes=RetrieverAttributes(
            embedding_input=query,
            retrieval_context=documents,
        )
    )
    return documents


@observe("CustomEmbedder", metrics=[TaskCompletionMetric()])
async def custom_embed(text: str, model: str = "custom-model"):
    embedding = [0.1, 0.2, 0.3]
    await sleep(random.uniform(1, 3))
    return embedding


@observe("CustomRetriever", name="custom retriever", metrics=[TaskCompletionMetric()])
async def custom_retrieve(query: str, embedding_model: str = "custom-model"):
    embedding = await custom_embed(query, embedding_model)
    documents = [
        f"Custom doc 1 about {query}",
        f"Custom doc 2 about {query}",
    ]
    await sleep(random.uniform(1, 3))


@observe("CustomLLM", metrics=[TaskCompletionMetric()])
async def custom_generate(prompt: str, model: str = "custom-model"):
    response = f"Custom response for: {prompt}"
    await sleep(random.uniform(1, 3))
    return response


@observe(type="agent", available_tools=["custom_retrieve", "custom_generate"], metrics=[TaskCompletionMetric()])
async def custom_research_agent(query: str):
    if random.random() < 0.5:
        docs = await custom_retrieve(query)
        analysis = await custom_generate(str(docs))
        await sleep(random.uniform(1, 3))
        return analysis
    else:
        await sleep(random.uniform(1, 3))
        return "Research information unavailable"


@observe(
    available_tools=["get_weather", "get_location"],
    metrics=[TaskCompletionMetric()]
)
async def weather_agent(query: str):
    update_current_span(
        test_case=LLMTestCase(
            input=query, actual_output="Weather information unavailable"
        )
    )
    await sleep(random.uniform(1, 3))
    return "Weather information unavailable"


@observe(type="agent", available_tools=["retrieve_documents", "generate_text"], metrics=[TaskCompletionMetric()])
async def research_agent(query: str):
    if random.random() < 0.5:
        docs = await retrieve_documents(query)
        analysis = await generate_text(str(docs))
        # Add sleep of 1-3 seconds
        await sleep(random.uniform(1, 3))
        return analysis
    else:
        # Add sleep of 1-3 seconds
        await sleep(random.uniform(1, 3))
        return "Research information unavailable"


@observe(
    type="agent",
    agent_handoffs=["research_agent", "custom_research_agent"],
    metrics=[TaskCompletionMetric(task="Get the weather")],
    metric_collection="Test",
)
async def meta_agent(input: str):
    # 50% probability of executing the function
    weather_info = await weather_agent(input)
    research_info = await research_agent(input)
    custom_info = await custom_research_agent(input)
    final_response = f"""
    Weather: {weather_info}
    Research: {research_info}
    Custom Analysis: {custom_info}
    """

    update_current_span(
        test_case=LLMTestCase(input=input, actual_output=final_response)
    )
    return final_response


###################################v

from deepeval.dataset import Golden
from deepeval import evaluate

# goldens = [
#     Golden(input="What's the weather like in SF?"),
#     Golden(input="Tell me about Elon Musk."),
#     #    Golden(input="What's the weather like in SF?"),
#     # Golden(input="Tell me about Elon Musk."),
#     #    Golden(input="What's the weather like in SF?"),
#     # Golden(input="Tell me about Elon Musk."),
#     #    Golden(input="What's the weather like in SF?"),
#     # Golden(input="Tell me about Elon Musk."),
#     #    Golden(input="What's the weather like in SF?"),
#     # Golden(input="Tell me about Elon Musk.")
# ]

# # Run Async
#    goldens=goldens * 40,
#    observed_callback=meta_agent,
#    async_config=AsyncConfig(run_async=True, max_concurrent=40),
#    cache_config=CacheConfig(write_cache=False),
#    # display_config=DisplayConfig(show_indicator=False),

evaluate(
    goldens=goldens,
    observed_callback=meta_agent,
    async_config=AsyncConfig(run_async=True, max_concurrent=40),
    cache_config=CacheConfig(write_cache=False),
    display_config=DisplayConfig(show_indicator=True),
)
# evaluate(
#     goldens=goldens,
#     observed_callback=meta_agent,
#     async_config=AsyncConfig(run_async=True),
#     display_config=DisplayConfig(show_indicator=False),
# )
# # Run Sync
# evaluate(
#     goldens=goldens,
#     observed_callback=meta_agent,
#     async_config=AsyncConfig(run_async=True),
#     display_config=DisplayConfig(show_indicator=True),
# )
<<<<<<< HEAD
=======
# # Run Sync
evaluate(
    goldens=goldens,
    observed_callback=meta_agent,
    async_config=AsyncConfig(run_async=False),
    display_config=DisplayConfig(show_indicator=True),
)
>>>>>>> 89c11674
# evaluate(
#     goldens=goldens,
#     observed_callback=meta_agent,
#     async_config=AsyncConfig(run_async=True),
#     display_config=DisplayConfig(show_indicator=True),
# )

# import pytest


# # Assert Test
# @pytest.mark.parametrize(
#     "golden",
#     goldens,
# )
# def test_meta_agent_0(golden):
#     assert_test(golden=golden, observed_callback=meta_agent)

# # Gather multiple traceable tasks
# import asyncio


# async def run_parallel_examples():
#     tasks = [
#         meta_agent("How tall is Mount Everest?"),
#         meta_agent("What's the capital of Brazil?"),
#         meta_agent("Who won the last World Cup?"),
#         meta_agent("Explain quantum entanglement."),
#         meta_agent("What's the latest iPhone model?"),
#         meta_agent("How do I cook a perfect steak?"),
#         meta_agent("Tell me a joke about robots."),
#         meta_agent("What causes lightning?"),
#         meta_agent("Who painted the Mona Lisa?"),
#         meta_agent("What's the population of Japan?"),
#         meta_agent("How do vaccines work?"),
#         meta_agent("Recommend a good sci-fi movie."),
#     ]
#     await asyncio.gather(*tasks)


# # # Run it
# asyncio.run(run_parallel_examples())<|MERGE_RESOLUTION|>--- conflicted
+++ resolved
@@ -50,7 +50,7 @@
 #######################################################
 
 
-@observe(type="llm", model="gpt-4o", metrics=[TaskCompletionMetric()])
+@observe(type="llm", model="gpt-4o")
 async def generate_text(prompt: str):
     generated_text = f"Generated text for: {prompt}"
     attributes = LlmAttributes(
@@ -65,7 +65,7 @@
 
 
 # Example of a retrieval node with embedded embedder
-@observe(type="retriever", embedder="text-embedding-ada-002", metrics=[TaskCompletionMetric()])
+@observe(type="retriever", embedder="text-embedding-ada-002")
 async def retrieve_documents(query: str, top_k: int = 3):
     documents = [
         f"Document 1 about {query}",
@@ -81,14 +81,14 @@
     return documents
 
 
-@observe("CustomEmbedder", metrics=[TaskCompletionMetric()])
+@observe("CustomEmbedder")
 async def custom_embed(text: str, model: str = "custom-model"):
     embedding = [0.1, 0.2, 0.3]
     await sleep(random.uniform(1, 3))
     return embedding
 
 
-@observe("CustomRetriever", name="custom retriever", metrics=[TaskCompletionMetric()])
+@observe("CustomRetriever", name="custom retriever")
 async def custom_retrieve(query: str, embedding_model: str = "custom-model"):
     embedding = await custom_embed(query, embedding_model)
     documents = [
@@ -98,14 +98,14 @@
     await sleep(random.uniform(1, 3))
 
 
-@observe("CustomLLM", metrics=[TaskCompletionMetric()])
+@observe("CustomLLM")
 async def custom_generate(prompt: str, model: str = "custom-model"):
     response = f"Custom response for: {prompt}"
     await sleep(random.uniform(1, 3))
     return response
 
 
-@observe(type="agent", available_tools=["custom_retrieve", "custom_generate"], metrics=[TaskCompletionMetric()])
+@observe(type="agent", available_tools=["custom_retrieve", "custom_generate"])
 async def custom_research_agent(query: str):
     if random.random() < 0.5:
         docs = await custom_retrieve(query)
@@ -119,7 +119,7 @@
 
 @observe(
     available_tools=["get_weather", "get_location"],
-    metrics=[TaskCompletionMetric()]
+    metrics=[TaskCompletionMetric()],
 )
 async def weather_agent(query: str):
     update_current_span(
@@ -131,7 +131,7 @@
     return "Weather information unavailable"
 
 
-@observe(type="agent", available_tools=["retrieve_documents", "generate_text"], metrics=[TaskCompletionMetric()])
+@observe(type="agent", available_tools=["retrieve_documents", "generate_text"])
 async def research_agent(query: str):
     if random.random() < 0.5:
         docs = await retrieve_documents(query)
@@ -148,7 +148,7 @@
 @observe(
     type="agent",
     agent_handoffs=["research_agent", "custom_research_agent"],
-    metrics=[TaskCompletionMetric(task="Get the weather")],
+    metrics=[TaskCompletionMetric(task="Get the weather"), geval_metric],
     metric_collection="Test",
 )
 async def meta_agent(input: str):
@@ -193,28 +193,19 @@
 #    cache_config=CacheConfig(write_cache=False),
 #    # display_config=DisplayConfig(show_indicator=False),
 
-evaluate(
-    goldens=goldens,
-    observed_callback=meta_agent,
-    async_config=AsyncConfig(run_async=True, max_concurrent=40),
-    cache_config=CacheConfig(write_cache=False),
-    display_config=DisplayConfig(show_indicator=True),
-)
+# evaluate(
+#     goldens=goldens,
+#     observed_callback=meta_agent,
+# async_config=AsyncConfig(run_async=True, max_concurrent=40),
+# cache_config=CacheConfig(write_cache=False),
+# display_config=DisplayConfig(show_indicator=False),
+# )
 # evaluate(
 #     goldens=goldens,
 #     observed_callback=meta_agent,
 #     async_config=AsyncConfig(run_async=True),
 #     display_config=DisplayConfig(show_indicator=False),
 # )
-# # Run Sync
-# evaluate(
-#     goldens=goldens,
-#     observed_callback=meta_agent,
-#     async_config=AsyncConfig(run_async=True),
-#     display_config=DisplayConfig(show_indicator=True),
-# )
-<<<<<<< HEAD
-=======
 # # Run Sync
 evaluate(
     goldens=goldens,
@@ -222,7 +213,6 @@
     async_config=AsyncConfig(run_async=False),
     display_config=DisplayConfig(show_indicator=True),
 )
->>>>>>> 89c11674
 # evaluate(
 #     goldens=goldens,
 #     observed_callback=meta_agent,
