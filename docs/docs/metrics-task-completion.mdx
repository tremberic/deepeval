--- conflicted
+++ resolved
@@ -120,34 +120,7 @@
 evaluate(test_cases=[test_case], metrics=[metric])
 ```
 
-<<<<<<< HEAD
 To use the `TaskCompletionMetric` for end-to-end evaluation, you'll have to provide the following arguments when creating an [`LLMTestCase`](/docs/evaluation-test-cases#llm-test-case):
-=======
-There are **SIX** optional parameters when creating an `TaskCompletionMetric`:
-
-- [Optional] `threshold`: a float representing the minimum passing threshold, defaulted to 0.5.
-- [Optional] `model`: a string specifying which of OpenAI's GPT models to use, **OR** [any custom LLM model](/docs/metrics-introduction#using-a-custom-llm) of type `DeepEvalBaseLLM`. Defaulted to 'gpt-4.1'.
-- [Optional] `include_reason`: a boolean which when set to `True`, will include a reason for its evaluation score. Defaulted to `True`.
-- [Optional] `strict_mode`: a boolean which when set to `True`, enforces a binary metric score: 1 for perfection, 0 otherwise. It also overrides the current threshold and sets it to 1. Defaulted to `False`.
-- [Optional] `async_mode`: a boolean which when set to `True`, enables [concurrent execution within the `measure()` method.](/docs/metrics-introduction#measuring-a-metric-in-async) Defaulted to `True`.
-- [Optional] `verbose_mode`: a boolean which when set to `True`, prints the intermediate steps used to calculate said metric to the console, as outlined in the [How Is It Calculated](#how-is-it-calculated) section. Defaulted to `False`.
-
-### Within components
-
-You can also run the `TaskCompletionMetric` within nested components for [component-level](/docs/evaluation-component-level-llm-evals) evaluation.
-
-```python
-from deepeval.dataset import Golden
-from deepeval.tracing import observe, update_current_span
-...
-
-@observe(metrics=[metric])
-def inner_component():
-    # Set test case at runtime
-    test_case = LLMTestCase(input="...", actual_output="...")
-    update_current_span(test_case=test_case)
-    return
->>>>>>> 22798dd1
 
 - `input`
 - `actual_output`
