[tool.poetry]
name = "deepeval"
version = "0.21.00"
description = "The Evaluation Framework for LLMs"
authors = ["Jeffrey Ip <jeffreyip@confident-ai.com>"]
license = "Apache-2.0"
readme = "README.md"
repository = "https://github.com/confident-ai/deepeval"
documentation = "https://docs.confident-ai.com"

[tool.poetry.scripts]
deepeval = 'deepeval.cli.main:app'

[tool.poetry.plugins."pytest11"]
plugins = "deepeval.plugins.plugin"

[tool.poetry.dependencies]
python = ">=3.10,<3.12"
requests = "^2.31.0"
tqdm = "^4.66.1"
pytest = "^7.4.3"
pytest-xdist = "*"
pytest-repeat = "*"
pytest-rerunfailures = "^12.0"
pytest-asyncio = "^0.21.1"
tabulate = "^0.9.0"
sentry-sdk = "^1.33.1"
rich = "^13.6.0"
ragas = "*"
coverage = "*"
black = "*"
portalocker = "*"
openai = "*"
langchain = "*"
langchain-core = "*"
langchain_openai = "*"
protobuf = "*"
typer = "*"
setuptools = "*"
wheel = "*"
aiohttp = "*"
llama-index = "*"
<<<<<<< HEAD
docx2txt = "^0.8"
=======
importlib-metadata = "^7.0.2"
>>>>>>> f6cda5dd

[tool.black]
line-length = 80

[build-system]
requires = ["poetry-core"]
build-backend = "poetry.core.masonry.api"<|MERGE_RESOLUTION|>--- conflicted
+++ resolved
@@ -40,11 +40,8 @@
 wheel = "*"
 aiohttp = "*"
 llama-index = "*"
-<<<<<<< HEAD
 docx2txt = "^0.8"
-=======
 importlib-metadata = "^7.0.2"
->>>>>>> f6cda5dd
 
 [tool.black]
 line-length = 80
